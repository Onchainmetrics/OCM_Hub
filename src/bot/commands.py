from telegram import Update
from telegram.ext import ContextTypes
from src.config.config import ALLOWED_USERS
from src.dune.client import DuneAnalytics
from src.utils.plotting import create_whale_flow_chart, base64_to_buffer
import logging
import pandas as pd
from telegram.ext import Application, CommandHandler
from src.services.cache_service import cache_command
from functools import wraps
import time

logger = logging.getLogger(__name__)

<<<<<<< HEAD
=======
# Flow thresholds for different modes and timeframes
FLOW_THRESHOLDS = {
    'elite': {
        '1h': 1000,
        '4h': 2000,
        '24h': 2500
    },
    'all': {
        '1h': 2000,
        '4h': 3500,
        '24h': 5000
    }
}

>>>>>>> aa530a31
async def check_auth(update: Update) -> bool:
    """Check if user is authorized to use the bot"""
    user_id = str(update.effective_user.id)
    if ALLOWED_USERS and user_id not in ALLOWED_USERS:
        await update.message.reply_text("Sorry, you're not authorized to use this bot.")
        return False
    return True

async def start_command(update: Update, context: ContextTypes.DEFAULT_TYPE):
    """Handler for /start command"""
    user_id = str(update.effective_user.id)
    
    if ALLOWED_USERS and user_id not in ALLOWED_USERS:
        await update.message.reply_text("Sorry, you're not authorized to use this bot.")
        return
    
    await update.message.reply_text(welcome_message)

async def help_command(update: Update, context: ContextTypes.DEFAULT_TYPE):
    """Send a message when the command /help is issued."""
    await update.message.reply_text(help_text)

def command_handler(func):
    """Wrapper to handle message sending for cached commands"""
    @wraps(func)
    async def wrapper(update: Update, context: ContextTypes.DEFAULT_TYPE):
        result = await func(update, context)
        if result:
            if isinstance(result, dict) and 'message' in result and 'chart_base64' in result:
                # Send text message
                await update.message.reply_text(
                    result['message'],
                    parse_mode='HTML',
                    disable_web_page_preview=True
                )
                # Convert base64 back to buffer and send photo
                chart_buffer = base64_to_buffer(result['chart_base64'])
                await update.message.reply_photo(chart_buffer)
            else:
                # Handle text-only messages as before
                await update.message.reply_text(
                    result,
                    parse_mode='HTML',
                    disable_web_page_preview=True
                )
    return wrapper

def format_whale_message(df: pd.DataFrame) -> str:
    """Format whale analysis data into a message"""
    # Convert numeric columns to float
    numeric_columns = ['current_price', 'total_supply', 'token_balance', 'total_bought_usd', 
                      'usd_value', 'unrealized_pnl', 'net_position_7d_usd', 
                      'net_position_30d_usd', 'net_position_90d_usd']
    
    for col in numeric_columns:
        if col in df.columns:
            df[col] = pd.to_numeric(df[col], errors='coerce')
    
    current_price = float(df['current_price'].iloc[0])
    total_whales = len(df)
    token_symbol = df['token_symbol'].iloc[0]
    total_supply = float(df['total_supply'].iloc[0])
    current_mcap = float(current_price * total_supply)
    
    message = f"🐋 Whale Analysis for ${token_symbol}\n\n"
    message += f"💰 Price: ${current_price:.4f}\n"
    message += f"🏦 MCap: ${current_mcap:,.0f}\n"
    message += f"📊 Total Whales: {total_whales}\n\n"
    
    # Sort by current holdings (usd_value) for top 5 display
    # Filter to only include current holders (token_balance > 0) first
    current_holders = df[df['token_balance'] > 0].sort_values('usd_value', ascending=False)
    top_5_holders = current_holders.head(5)
    
    # Add top 5 whales with HTML formatting
    message += "Top 5 Current Holders:\n"
    for idx, (_, whale) in enumerate(top_5_holders.iterrows(), 1):
        addr_short = f"{whale['address'][:6]}...{whale['address'][-4:]}"
        solscan_link = f"https://solscan.io/account/{whale['address']}"
        supply_pct = float(str(whale['supply_owned']).replace('%', ''))
        
        # Calculate average cost basis and equivalent marketcap
        token_balance = float(whale['token_balance'])
        capital_invested = float(whale['total_bought_usd'])
        avg_cost_per_token = capital_invested / token_balance if token_balance > 0 else 0
        cost_basis_mcap = float(avg_cost_per_token * total_supply)
        
        # Format position status
        position_status = f"💰 Value: ${float(whale['usd_value']):,.0f}"
        
        message += (
            f"{idx}. <a href='{solscan_link}'>{addr_short}</a> ({supply_pct:.2f}%)\n"
            f"   {position_status}\n"
            f"   💵 PnL: ${float(whale['unrealized_pnl']):,.0f}\n"
            f"   💎 Cost Basis MCap: ${cost_basis_mcap:,.0f}\n"
            f"   📊 Status: {whale['behavior_pattern']}\n"
            f"   7d: ${float(whale['net_position_7d_usd']):,.0f} | "
            f"30d: ${float(whale['net_position_30d_usd']):,.0f} | "
            f"90d: ${float(whale['net_position_90d_usd']):,.0f}\n\n"
        )
    
    # Add behavior summary
    behavior_counts = df['behavior_pattern'].value_counts()
    message += "📈 Behavior Summary:\n"
    for pattern, count in behavior_counts.items():
        emoji = {
            'STRONG_ACCUMULATING': '🟢',
            'ACCUMULATING': '🔵',
            'STRONG_DISTRIBUTING': '🔴',
            'DISTRIBUTING': '🟡',
            'HOLDING': '⚪️',
            'MIXED': '🟣',
            'ALPHA_ACCUMULATING': '💎',
            'ALPHA_DISTRIBUTING': '⚠️',
            'ALPHA_NEUTRAL': '🔷',
            'EXITED': '📤'
        }.get(pattern, '⚪️')
        message += f"{emoji} {pattern}: {count} whales\n"
        
    return message

@command_handler
@cache_command(expire_minutes=60)
async def whales_command(update: Update, context: ContextTypes.DEFAULT_TYPE):
    """Get whale analysis for a specific token"""
    if not await check_auth(update):
        return
        
    if not context.args:
        await update.message.reply_text("Please provide a contract address.\nUsage: /whales <contract_address>")
        return
        
    contract_address = context.args[0]
    try:
        start_time = time.time()  # Add timing
        await update.message.reply_text(f"📊 Analyzing whales for: <code>{contract_address}</code>...\nPlease wait...", parse_mode='HTML')
        
        dune = DuneAnalytics()
        df = await dune.get_whale_analysis(contract_address)
        
        if df.empty:
            return "❌ No whale data found for this token."
            
        # Generate the text message
        message = format_whale_message(df)
        
        # Generate the flow chart
        token_symbol = df['token_symbol'].iloc[0]
        base64_str, chart_buffer = create_whale_flow_chart(df, token_symbol)
        
        execution_time = time.time() - start_time  # Calculate execution time
        logger.info(f"Whales command executed in {execution_time:.2f} seconds")  # Log timing
        
        # Return message and base64 string for caching
        return {
            'message': message,
            'chart_base64': base64_str
        }
        
    except Exception as e:
        logger.error(f"Error in whales command: {e}")
        return "❌ Error occurred while analyzing whales. Please try again later."

@command_handler
@cache_command(expire_minutes=15)
async def heatmap_command(update: Update, context: ContextTypes.DEFAULT_TYPE):
    """Get heatmap analysis"""
    if not await check_auth(update):
        return
        
    try:
        # Check if mode is explicitly provided
        mode = None
        if context.args:
            if context.args[0].lower() == 'all':
                # For 'all' mode, bypass cache and call directly
                return await _heatmap_all_internal(update, context)
            elif context.args[0].lower() == 'elite':
                mode = 'elite'
            else:
                return "❌ Invalid mode. Usage: /heatmap [elite|all]"
        
        # If no mode provided or mode is 'elite', use elite handler
        return await _heatmap_elite_internal(update, context)
        
    except Exception as e:
        logger.error(f"Error in heatmap command: {e}")
        return "❌ Error occurred while analyzing alpha activity. Please try again later."

async def _heatmap_elite_internal(update: Update, context: ContextTypes.DEFAULT_TYPE):
    """Internal function for elite heatmap analysis"""
    await update.message.reply_text("🔍 Analyzing alpha activity...\nPlease wait...")
    
    dune = DuneAnalytics()
    # Use the elite-only query that filters out "Other" category
    df = await dune.get_heatmap_analysis(query_id=4830441)
    
    if df is None:
        return "❌ Error fetching data. Please try again later."
    
    message = await format_heatmap(df, is_elite_mode=True)
    message = "Mode: Elite Traders Only\n\n" + message
    return message

@cache_command(expire_minutes=15)
async def _heatmap_all_internal(update: Update, context: ContextTypes.DEFAULT_TYPE):
    """Internal function for all traders heatmap analysis"""
    await update.message.reply_text("🔍 Analyzing alpha activity...\nPlease wait...")
    
    dune = DuneAnalytics()
    # Use the original query that includes all traders
    df = await dune.get_heatmap_analysis(query_id=4723009)
    
    if df is None:
        return "❌ Error fetching data. Please try again later."
    
    message = await format_heatmap(df, is_elite_mode=False)
    message = "Mode: All Traders\n\n" + message
    return message

<<<<<<< HEAD
async def test_alpha_command(update: Update, context: ContextTypes.DEFAULT_TYPE):
    """Test alpha tracker functionality"""
    if not await check_auth(update):
        return
        
    try:
        await update.message.reply_text("🔄 Testing alpha tracker...")
        await context.application.alpha_tracker.update_alpha_addresses()
        num_addresses = len(context.application.alpha_tracker.alpha_addresses)
        await update.message.reply_text(f"✅ Successfully loaded {num_addresses} alpha addresses")
    except Exception as e:
        logger.error(f"Error testing alpha tracker: {e}")
        await update.message.reply_text("❌ Error testing alpha tracker")

def format_wallet_list(wallets, is_elite=False):
    if not wallets:
        return ""
    
    prefix = "🔷 Elite" if is_elite else "👥 Holders"
    formatted_wallets = []
    
    # Take only first 3 wallets
    for wallet in wallets[:3]:
        # Create GMGN profile link but only show first 3 chars of wallet
        gmgn_url = f"https://www.gmgn.ai/sol/address/{wallet}"
        formatted_wallets.append(f"• <a href='{gmgn_url}'>{wallet[:3]}</a>")
    
    remaining = len(wallets) - 3 if len(wallets) > 3 else 0
    
    wallet_str = f"\n{prefix} ({len(wallets)}):\n" + "\n".join(formatted_wallets)
    if remaining > 0:
        wallet_str += f"\n  +{remaining} more..."
    
    return wallet_str

=======
>>>>>>> aa530a31
def format_token_info(row, timeframe='1h', is_elite_mode=False):
    flow = row[f'flow_{timeframe}']
    flow_abs = abs(flow)
    
    # Format dollar amount with K/M suffix
    if flow_abs >= 1_000_000:
        flow_str = f"${flow_abs/1_000_000:.1f}M"
    elif flow_abs >= 1000:
        flow_str = f"${flow_abs/1000:.1f}K"
    else:
        flow_str = f"${flow_abs:.0f}"
    
    # Format market cap
    mcap = row['mcap']
    if mcap >= 1_000_000_000:
        mcap_str = f"${mcap/1_000_000_000:.1f}B"
    elif mcap >= 1_000_000:
        mcap_str = f"${mcap/1_000_000:.1f}M"
    elif mcap >= 1000:
        mcap_str = f"${mcap/1000:.1f}K"
    else:
        mcap_str = f"${mcap:.0f}"
    
    # Format timestamp
    last_trade_str = ""
    if 'last_trade' in row and pd.notna(row['last_trade']):
        last_trade = pd.to_datetime(row['last_trade'])
        last_trade_str = f"\nLast Trade: {last_trade.strftime('%Y-%m-%d %H:%M')}"
    
    # Get alpha count based on timeframe
    alpha_count = row[f'active_alphas_{timeframe}']
    
    # Add wallet list with GMGN links
    wallet_info = format_wallet_list(row['involved_wallets'], is_elite_mode) if 'involved_wallets' in row else ""
    
<<<<<<< HEAD
    return (
        f"⚡️ ${row['symbol']}: {flow_str} "
        f"({'🟢' if flow > 0 else '🔴'}) "
        f"[{alpha_count}w | {mcap_str}] | "
        f"<code>{row['token_address']}</code>"
        f"{last_trade_str}"
        f"{wallet_info}"
=======
    # Format average market cap at entry if available
    mcap_str = ""
    if 'avg_mcap_at_entry' in row and row['avg_mcap_at_entry'] is not None:
        mcap = float(row['avg_mcap_at_entry'])
        if mcap >= 1_000_000_000:  # Billions
            mcap_str = f" | MCap: ${mcap/1_000_000_000:.1f}B"
        elif mcap >= 1_000_000:    # Millions
            mcap_str = f" | MCap: ${mcap/1_000_000:.1f}M"
        elif mcap >= 1000:         # Thousands
            mcap_str = f" | MCap: ${mcap/1000:.0f}K"
        else:
            mcap_str = f" | MCap: ${mcap:.0f}"
    
    # Format timestamp
    last_trade_str = ""
    if 'last_trade' in row and row['last_trade'] is not None:
        last_trade_str = f"\nLast Trade: {row['last_trade']}"
    
    # Format with copyable CA at the end, include market cap and timestamp
    return (
        f"⚡️ ${row['symbol']}: {flow_str} "
        f"({'🟢' if flow > 0 else '🔴'}) "
        f"[{alpha_count}w{mcap_str}] | "
        f"<code>{row['token_address']}</code>"
        f"{last_trade_str}"
>>>>>>> aa530a31
    )

async def format_heatmap(df: pd.DataFrame, is_elite_mode: bool = False) -> str:
    """Format heatmap data for clear alpha signals"""
    
    if df.empty:
        return "🌶️ Market cooked! No significant alpha activity detected in the last 24h"
    
    # Start with explanation of how to copy CAs
    message = [
        "💡 Click on the contract address to copy it\n"
    ]
    
    # Set thresholds based on mode
    high_alpha_threshold = 2 if is_elite_mode else 4
    medium_alpha_threshold = 1 if is_elite_mode else 2
    
    mode = 'elite' if is_elite_mode else 'all'
    
    # 1H Activity
    min_flow_1h = FLOW_THRESHOLDS[mode]['1h']
    active_1h_df = df[df['flow_1h'].abs() >= min_flow_1h].copy()
    message.append("⚡️ Live Alpha Activity (1H)")
    if not active_1h_df.empty:
        sorted_1h = active_1h_df.sort_values(
            by=['active_alphas', 'flow_1h'], 
            ascending=[False, False]
        ).head(10)
        has_activity = False
        for _, row in sorted_1h.iterrows():
            formatted = format_token_info(row, '1h', is_elite_mode)
            if formatted:
                has_activity = True
                message.append(formatted)
        if not has_activity:
            message.append("No immediate alpha activity")
    else:
        message.append("No immediate alpha activity")
    
    # 4H Activity
    min_flow_4h = FLOW_THRESHOLDS[mode]['4h']
    active_4h_df = df[df['flow_4h'].abs() >= min_flow_4h].copy()
    message.append("\n🔥 Recent Alpha Activity (4H)")
    if not active_4h_df.empty:
        sorted_4h = active_4h_df.sort_values(
            by=['active_alphas', 'flow_4h'], 
            ascending=[False, False]
        ).head(10)
        has_activity = False
        for _, row in sorted_4h.iterrows():
            formatted = format_token_info(row, '4h', is_elite_mode)
            if formatted:
                has_activity = True
                message.append(formatted)
        if not has_activity:
            message.append("No recent alpha activity")
    else:
        message.append("No recent alpha activity")
    
    # 24H Activity
    min_flow_24h = FLOW_THRESHOLDS[mode]['24h']
    active_24h_df = df[df['flow_24h'].abs() >= min_flow_24h].copy()
    message.append("\n📊 24H Alpha Activity")
    
    if not active_24h_df.empty:
        sorted_df = active_24h_df.sort_values(
            by=['active_alphas', 'flow_24h'],
            ascending=[False, False]
        )
        
        has_any_activity = False
        
        # High Alpha (2+ alphas for elite mode, 10+ for all mode)
        high_alpha = sorted_df[sorted_df['active_alphas'] >= high_alpha_threshold]
        if not high_alpha.empty:
            message.append("\n🔥 High Alpha Interest:")
            has_high_activity = False
            for _, row in high_alpha.head(10).iterrows():
                formatted = format_token_info(row, '24h', is_elite_mode)
                if formatted:
                    has_high_activity = True
                    has_any_activity = True
                    message.append(formatted)
            if not has_high_activity:
                message.append("No high alpha activity")
        
        # Medium Alpha (1 alpha for elite mode, 5-9 for all mode)
        medium_alpha = sorted_df[
            (sorted_df['active_alphas'] >= medium_alpha_threshold) & 
            (sorted_df['active_alphas'] < high_alpha_threshold)
        ]
        if not medium_alpha.empty:
            message.append("\n📈 Medium Alpha Interest:")
            has_medium_activity = False
            for _, row in medium_alpha.head(8).iterrows():
                formatted = format_token_info(row, '24h', is_elite_mode)
                if formatted:
                    has_medium_activity = True
                    has_any_activity = True
                    message.append(formatted)
            if not has_medium_activity:
                message.append("No medium alpha activity")
        
        if not has_any_activity:
            message.append("\n🌶️ Market cooked! No significant activity in the last 24h")
    else:
        message.append("\n🌶️ Market cooked! No significant activity in the last 24h")
    
    return "\n".join(message)

welcome_message = (
    "🔍 Welcome to CA Scanner Bot!\n\n"
    "Available commands:\n"
    "/whales <contract_address> - Get whale analysis\n"
    "/heatmap [elite|all] - View live alpha wallet activity\n"
    "/help - Show this help message"
)

help_text = (
    "🤖 CA Scanner Bot Commands:\n\n"
    "/whales <contract_address>\n"
    "- Get detailed whale analysis for a token\n\n"
    "/heatmap [elite|all]\n"
    "- View live alpha wallet activity\n"
    "- Use 'elite' for elite traders only (default)\n"
    "- Use 'all' to include all traders\n\n"
    "/help\n"
    "- Show this help message"
)
<|MERGE_RESOLUTION|>--- conflicted
+++ resolved
@@ -12,23 +12,6 @@
 
 logger = logging.getLogger(__name__)
 
-<<<<<<< HEAD
-=======
-# Flow thresholds for different modes and timeframes
-FLOW_THRESHOLDS = {
-    'elite': {
-        '1h': 1000,
-        '4h': 2000,
-        '24h': 2500
-    },
-    'all': {
-        '1h': 2000,
-        '4h': 3500,
-        '24h': 5000
-    }
-}
-
->>>>>>> aa530a31
 async def check_auth(update: Update) -> bool:
     """Check if user is authorized to use the bot"""
     user_id = str(update.effective_user.id)
@@ -249,21 +232,6 @@
     message = "Mode: All Traders\n\n" + message
     return message
 
-<<<<<<< HEAD
-async def test_alpha_command(update: Update, context: ContextTypes.DEFAULT_TYPE):
-    """Test alpha tracker functionality"""
-    if not await check_auth(update):
-        return
-        
-    try:
-        await update.message.reply_text("🔄 Testing alpha tracker...")
-        await context.application.alpha_tracker.update_alpha_addresses()
-        num_addresses = len(context.application.alpha_tracker.alpha_addresses)
-        await update.message.reply_text(f"✅ Successfully loaded {num_addresses} alpha addresses")
-    except Exception as e:
-        logger.error(f"Error testing alpha tracker: {e}")
-        await update.message.reply_text("❌ Error testing alpha tracker")
-
 def format_wallet_list(wallets, is_elite=False):
     if not wallets:
         return ""
@@ -285,8 +253,6 @@
     
     return wallet_str
 
-=======
->>>>>>> aa530a31
 def format_token_info(row, timeframe='1h', is_elite_mode=False):
     flow = row[f'flow_{timeframe}']
     flow_abs = abs(flow)
@@ -322,7 +288,6 @@
     # Add wallet list with GMGN links
     wallet_info = format_wallet_list(row['involved_wallets'], is_elite_mode) if 'involved_wallets' in row else ""
     
-<<<<<<< HEAD
     return (
         f"⚡️ ${row['symbol']}: {flow_str} "
         f"({'🟢' if flow > 0 else '🔴'}) "
@@ -330,33 +295,6 @@
         f"<code>{row['token_address']}</code>"
         f"{last_trade_str}"
         f"{wallet_info}"
-=======
-    # Format average market cap at entry if available
-    mcap_str = ""
-    if 'avg_mcap_at_entry' in row and row['avg_mcap_at_entry'] is not None:
-        mcap = float(row['avg_mcap_at_entry'])
-        if mcap >= 1_000_000_000:  # Billions
-            mcap_str = f" | MCap: ${mcap/1_000_000_000:.1f}B"
-        elif mcap >= 1_000_000:    # Millions
-            mcap_str = f" | MCap: ${mcap/1_000_000:.1f}M"
-        elif mcap >= 1000:         # Thousands
-            mcap_str = f" | MCap: ${mcap/1000:.0f}K"
-        else:
-            mcap_str = f" | MCap: ${mcap:.0f}"
-    
-    # Format timestamp
-    last_trade_str = ""
-    if 'last_trade' in row and row['last_trade'] is not None:
-        last_trade_str = f"\nLast Trade: {row['last_trade']}"
-    
-    # Format with copyable CA at the end, include market cap and timestamp
-    return (
-        f"⚡️ ${row['symbol']}: {flow_str} "
-        f"({'🟢' if flow > 0 else '🔴'}) "
-        f"[{alpha_count}w{mcap_str}] | "
-        f"<code>{row['token_address']}</code>"
-        f"{last_trade_str}"
->>>>>>> aa530a31
     )
 
 async def format_heatmap(df: pd.DataFrame, is_elite_mode: bool = False) -> str:
